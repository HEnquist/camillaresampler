use std::error;
use std::fmt;

/// An identifier for a cpu feature.
#[derive(Debug, Clone, Copy, PartialEq, Eq)]
pub enum CpuFeature {
    /// x86 sse3 cpu feature.
    #[cfg(target_arch = "x86_64")]
    Sse3,
    /// x86_64 avx cpu feature.
    #[cfg(target_arch = "x86_64")]
    Avx,
    /// the fma cpu feature.
    #[cfg(target_arch = "x86_64")]
    Fma,
    /// aarc64 neon cpu feature.
    #[cfg(target_arch = "aarch64")]
    Neon,
}

impl CpuFeature {
    /// Test if the given CPU feature is detected.
    pub fn is_detected(&self) -> bool {
        match *self {
            #[cfg(target_arch = "x86_64")]
            CpuFeature::Sse3 => {
                is_x86_feature_detected!("sse3")
            }
            #[cfg(target_arch = "x86_64")]
            CpuFeature::Avx => {
                is_x86_feature_detected!("avx")
            }
            #[cfg(target_arch = "x86_64")]
            CpuFeature::Fma => {
                is_x86_feature_detected!("fma")
            }
            #[cfg(target_arch = "aarch64")]
            CpuFeature::Neon => {
                std::arch::is_aarch64_feature_detected!("neon")
            }
        }
    }
}

#[allow(unused_variables)]
impl fmt::Display for CpuFeature {
    fn fmt(&self, f: &mut fmt::Formatter<'_>) -> fmt::Result {
        match *self {
            #[cfg(target_arch = "x86_64")]
            CpuFeature::Sse3 => {
                write!(f, "sse3")
            }
            #[cfg(target_arch = "x86_64")]
            CpuFeature::Avx => {
                write!(f, "avx")
            }
            #[cfg(target_arch = "x86_64")]
            CpuFeature::Fma => {
                write!(f, "fma")
            }
            #[cfg(target_arch = "aarch64")]
            CpuFeature::Neon => {
                write!(f, "neon")
            }
        }
    }
}

/// Error raised when trying to use a CPU feature which is not supported.
#[derive(Debug, Clone, Copy)]
pub struct MissingCpuFeature(pub(crate) CpuFeature);

impl fmt::Display for MissingCpuFeature {
    fn fmt(&self, f: &mut fmt::Formatter<'_>) -> fmt::Result {
        write!(f, "Missing CPU feature `{}`", self.0)
    }
}

impl error::Error for MissingCpuFeature {}

/// The error type returned when constructing [Resampler](crate::Resampler).
pub enum ResamplerConstructionError {
    InvalidSampleRate { input: usize, output: usize },
    InvalidRelativeRatio(f64),
    InvalidRatio(f64),
}

impl fmt::Display for ResamplerConstructionError {
    fn fmt(&self, formatter: &mut fmt::Formatter<'_>) -> fmt::Result {
        match *self {
            Self::InvalidSampleRate{input, output} => write!(formatter,
                "Input and output sample rates must both be > 0. Provided input: {}, provided output: {}", input, output
            ),
            Self::InvalidRatio(provided) => write!(formatter,
                "Invalid resample_ratio provided: {}. resample_ratio must be > 0", provided
            ),
            Self::InvalidRelativeRatio(provided) => write!(formatter,
                "Invalid max_resample_ratio_relative provided: {}. max_resample_ratio_relative must be >= 1", provided
            ),
        }
    }
}

impl fmt::Debug for ResamplerConstructionError {
    fn fmt(&self, formatter: &mut fmt::Formatter<'_>) -> fmt::Result {
        write!(formatter, "{}", self)
    }
}

impl error::Error for ResamplerConstructionError {}

/// The error type used by `rubato`.
pub enum ResampleError {
    /// Error raised when [Resampler::set_resample_ratio](crate::Resampler::set_resample_ratio)
    /// is called with a ratio outside the maximum range specified when
    /// the resampler was constructed.
    RatioOutOfBounds {
        provided: f64,
        original: f64,
        max_relative_ratio: f64,
    },
    /// Error raised when calling [Resampler::set_resample_ratio](crate::Resampler::set_resample_ratio)
    /// on a synchronous resampler.
    SyncNotAdjustable,
    /// Error raised when the number of channels in the input buffer doesn't match the value expected.
    WrongNumberOfInputChannels { expected: usize, actual: usize },
    /// Error raised when the number of channels in the output buffer doesn't match the value expected.
    WrongNumberOfOutputChannels { expected: usize, actual: usize },
    /// Error raised when the number of channels in the mask doesn't match the value expected.
    WrongNumberOfMaskChannels { expected: usize, actual: usize },
<<<<<<< HEAD
    /// Error raised when the number of frames in an input buffer is less
    /// than the minimum required number of frames.
=======
    /// Error raised when the number of frames in an input channel is less
    /// than the minimum expected.
>>>>>>> 97ca02ba
    InsufficientInputBufferSize {
        expected: usize,
        actual: usize,
    },
<<<<<<< HEAD
    /// Error raised when the number of frames in an output buffer is less
    /// than the minimum required number of frames.
=======
    /// Error raised when the number of frames in an output channel is less
    /// than the minimum expected.
>>>>>>> 97ca02ba
    InsufficientOutputBufferSize {
        expected: usize,
        actual: usize,
    },
}

impl fmt::Display for ResampleError {
    fn fmt(&self, f: &mut fmt::Formatter<'_>) -> fmt::Result {
        match self {
            Self::RatioOutOfBounds {
                provided,
                original,
                max_relative_ratio,
            } => {
                write!(f, "New resample ratio out of bounds. Provided ratio {}, original resample ratio {}, maximum relative ratio {}, allowed absolute range {} to {}",
                provided, original, max_relative_ratio, original / max_relative_ratio, original * max_relative_ratio)
            }
            Self::SyncNotAdjustable { .. } => {
                write!(f, "Not possible to adjust a synchronous resampler")
            }
            Self::WrongNumberOfInputChannels { expected, actual } => {
                write!(
                    f,
                    "Wrong number of channels {} in input, expected {}",
                    actual, expected
                )
            }
            Self::WrongNumberOfOutputChannels { expected, actual } => {
                write!(
                    f,
                    "Wrong number of channels {} in output, expected {}",
                    actual, expected
                )
            }
            Self::WrongNumberOfMaskChannels { expected, actual } => {
                write!(
                    f,
                    "Wrong number of channels {} in mask, expected {}",
                    actual, expected
                )
            }
            Self::InsufficientInputBufferSize {
                expected,
                actual,
            } => {
                write!(
                    f,
                    "Insufficient input buffer size: {} frames, expected {} frames",
                    actual, expected
                )
            }
            Self::InsufficientOutputBufferSize {
                expected,
                actual,
            } => {
                write!(
                    f,
                    "Insufficient output buffer size: {} frames, expected {} frames",
                    actual, expected
                )
            }
        }
    }
}

impl fmt::Debug for ResampleError {
    fn fmt(&self, formatter: &mut fmt::Formatter<'_>) -> fmt::Result {
        write!(formatter, "{}", self)
    }
}

impl error::Error for ResampleError {}

/// A result alias for the error type used by `rubato`.
pub type ResampleResult<T> = ::std::result::Result<T, ResampleError>;<|MERGE_RESOLUTION|>--- conflicted
+++ resolved
@@ -128,24 +128,14 @@
     WrongNumberOfOutputChannels { expected: usize, actual: usize },
     /// Error raised when the number of channels in the mask doesn't match the value expected.
     WrongNumberOfMaskChannels { expected: usize, actual: usize },
-<<<<<<< HEAD
-    /// Error raised when the number of frames in an input buffer is less
-    /// than the minimum required number of frames.
-=======
     /// Error raised when the number of frames in an input channel is less
     /// than the minimum expected.
->>>>>>> 97ca02ba
     InsufficientInputBufferSize {
         expected: usize,
         actual: usize,
     },
-<<<<<<< HEAD
-    /// Error raised when the number of frames in an output buffer is less
-    /// than the minimum required number of frames.
-=======
     /// Error raised when the number of frames in an output channel is less
     /// than the minimum expected.
->>>>>>> 97ca02ba
     InsufficientOutputBufferSize {
         expected: usize,
         actual: usize,
