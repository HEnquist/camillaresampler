use audioadapter::traits::{Indirect, IndirectMut};

use crate::error::{ResampleError, ResampleResult, ResamplerConstructionError};
use crate::{update_mask_from_buffers, validate_buffers, Resampler, Sample};

const POLYNOMIAL_LEN_U: usize = 8;
const POLYNOMIAL_LEN_I: isize = 8;

macro_rules! t {
    // Shorter form of T::coerce(value)
    ($expression:expr) => {
        T::coerce($expression)
    };
}

/// Degree of the polynomial used for interpolation.
/// A higher degree gives a higher quality result, while taking longer to compute.
#[derive(Debug)]
pub enum PolynomialDegree {
    /// Septic polynomial, fitted using 8 sample points.
    Septic,
    /// Quintic polynomial, fitted using 6 sample points.
    Quintic,
    /// Cubic polynomial, fitted using 4 sample points.
    Cubic,
    /// Linear polynomial, fitted using 2 sample points.
    Linear,
    /// Nearest, uses the nearest sample point without any fitting.
    Nearest,
}

/// An asynchronous resampler that accepts a fixed number of audio frames for input
/// and returns a variable number of frames.
///
/// The resampling is done by interpolating between the input samples by fitting polynomials.
/// The polynomial degree can selected, see [PolynomialDegree] for the available options.
///
/// Note that no anti-aliasing filter is used.
/// This makes it run considerably faster than the corresponding SincFixedIn, which performs anti-aliasing filtering.
/// The price is that the resampling creates some artefacts in the output, mainly at higher frequencies.
/// Use SincFixedIn if this can not be tolerated.
///
/// The resampling ratio can be freely adjusted within the range specified to the constructor.
/// Higher maximum ratios require more memory to be allocated by [Resampler::output_buffer_allocate].
pub struct FastFixedIn<T> {
    nbr_channels: usize,
    chunk_size: usize,
    last_index: f64,
    resample_ratio: f64,
    resample_ratio_original: f64,
    target_ratio: f64,
    max_relative_ratio: f64,
    buffer: Vec<Vec<T>>,
    interpolation: PolynomialDegree,
    channel_mask: Vec<bool>,
}

<<<<<<< HEAD
/*
/// An asynchronous resampler that return a fixed number of audio frames.
=======
/// An asynchronous resampler that returns a fixed number of audio frames.
>>>>>>> 97ca02ba
/// The number of input frames required is given by the
/// [input_frames_next](Resampler::input_frames_next) function.
///
/// The resampling is done by interpolating between the input samples.
/// The polynomial degree can be selected, see [PolynomialDegree] for the available options.
///
/// Note that no anti-aliasing filter is used.
/// This makes it run considerably faster than the corresponding SincFixedOut, which performs anti-aliasing filtering.
/// The price is that the resampling creates some artefacts in the output, mainly at higher frequencies.
/// Use SincFixedOut if this can not be tolerated.
///
/// The resampling ratio can be freely adjusted within the range specified to the constructor.
/// Higher maximum ratios require more memory to be allocated by
/// [input_buffer_allocate](Resampler::input_buffer_allocate) and an internal buffer.
pub struct FastFixedOut<T> {
    nbr_channels: usize,
    chunk_size: usize,
    needed_input_size: usize,
    last_index: f64,
    current_buffer_fill: usize,
    resample_ratio: f64,
    resample_ratio_original: f64,
    target_ratio: f64,
    max_relative_ratio: f64,
    buffer: Vec<Vec<T>>,
    interpolation: PolynomialDegree,
    channel_mask: Vec<bool>,
}
*/
/// Perform septic polynomial interpolation to get value at x.
/// Input points are assumed to be at x = -3, -2, -1, 0, 1, 2, 3, 4.
fn interp_septic<T>(x: T, yvals: &[T]) -> T
where
    T: Sample,
{
    let a = yvals[0];
    let b = yvals[1];
    let c = yvals[2];
    let d = yvals[3];
    let e = yvals[4];
    let f = yvals[5];
    let g = yvals[6];
    let h = yvals[7];
    let k7 = -a + t!(7.0) * b - t!(21.0) * c + t!(35.0) * d - t!(35.0) * e + t!(21.0) * f
        - t!(7.0) * g
        + h;
    let k6 = t!(7.0) * a - t!(42.0) * b + t!(105.0) * c - t!(140.0) * d + t!(105.0) * e
        - t!(42.0) * f
        + t!(7.0) * g;
    let k5 = -t!(7.0) * a - t!(14.0) * b + t!(189.0) * c - t!(490.0) * d + t!(595.0) * e
        - t!(378.0) * f
        + t!(119.0) * g
        - t!(14.0) * h;
    let k4 = -t!(35.0) * a + t!(420.0) * b - t!(1365.0) * c + t!(1960.0) * d - t!(1365.0) * e
        + t!(420.0) * f
        - t!(35.0) * g;
    let k3 = t!(56.0) * a - t!(497.0) * b + t!(336.0) * c + t!(1715.0) * d - t!(3080.0) * e
        + t!(1869.0) * f
        - t!(448.0) * g
        + t!(49.0) * h;
    let k2 = t!(28.0) * a - t!(378.0) * b + t!(3780.0) * c - t!(6860.0) * d + t!(3780.0) * e
        - t!(378.0) * f
        + t!(28.0) * g;
    let k1 = -t!(48.0) * a + t!(504.0) * b - t!(3024.0) * c - t!(1260.0) * d + t!(5040.0) * e
        - t!(1512.0) * f
        + t!(336.0) * g
        - t!(36.0) * h;
    let k0 = t!(5040.0) * d;
    let x2 = x * x;
    let x3 = x2 * x;
    let x4 = x2 * x2;
    let x5 = x2 * x3;
    let x6 = x3 * x3;
    let x7 = x3 * x4;
    let val = k7 * x7 + k6 * x6 + k5 * x5 + k4 * x4 + k3 * x3 + k2 * x2 + k1 * x + k0;
    t!(1.0 / 5040.0) * val
}

/// Perform quintic polynomial interpolation to get value at x.
/// Input points are assumed to be at x = -2, -1, 0, 1, 2, 3.
fn interp_quintic<T>(x: T, yvals: &[T]) -> T
where
    T: Sample,
{
    let a = yvals[0];
    let b = yvals[1];
    let c = yvals[2];
    let d = yvals[3];
    let e = yvals[4];
    let f = yvals[5];
    let k5 = -a + t!(5.0) * b - t!(10.0) * c + t!(10.0) * d - t!(5.0) * e + f;
    let k4 = t!(5.0) * a - t!(20.0) * b + t!(30.0) * c - t!(20.0) * d + t!(5.0) * e;
    let k3 = -t!(5.0) * a - t!(5.0) * b + t!(50.0) * c - t!(70.0) * d + t!(35.0) * e - t!(5.0) * f;
    let k2 = -t!(5.0) * a + t!(80.0) * b - t!(150.0) * c + t!(80.0) * d - t!(5.0) * e;
    let k1 = t!(6.0) * a - t!(60.0) * b - t!(40.0) * c + t!(120.0) * d - t!(30.0) * e + t!(4.0) * f;
    let k0 = t!(120.0) * c;
    let x2 = x * x;
    let x3 = x2 * x;
    let x4 = x2 * x2;
    let x5 = x2 * x3;
    let val = k5 * x5 + k4 * x4 + k3 * x3 + k2 * x2 + k1 * x + k0;
    t!(1.0 / 120.0) * val
}

/// Perform cubic polynomial interpolation to get value at x.
/// Input points are assumed to be at x = -1, 0, 1, 2.
fn interp_cubic<T>(x: T, yvals: &[T]) -> T
where
    T: Sample,
{
    let a0 = yvals[1];
    let a1 = -t!(1.0 / 3.0) * yvals[0] - t!(0.5) * yvals[1] + yvals[2] - t!(1.0 / 6.0) * yvals[3];
    let a2 = t!(0.5) * (yvals[0] + yvals[2]) - yvals[1];
    let a3 = t!(0.5) * (yvals[1] - yvals[2]) + t!(1.0 / 6.0) * (yvals[3] - yvals[0]);
    let x2 = x * x;
    let x3 = x2 * x;
    a0 + a1 * x + a2 * x2 + a3 * x3
}

/// Linear interpolation between two points at x=0 and x=1.
fn interp_lin<T>(x: T, yvals: &[T]) -> T
where
    T: Sample,
{
    yvals[0] + x * (yvals[1] - yvals[0])
}

fn validate_ratios(
    resample_ratio: f64,
    max_resample_ratio_relative: f64,
) -> Result<(), ResamplerConstructionError> {
    if resample_ratio <= 0.0 {
        return Err(ResamplerConstructionError::InvalidRatio(resample_ratio));
    }
    if max_resample_ratio_relative < 1.0 {
        return Err(ResamplerConstructionError::InvalidRelativeRatio(
            max_resample_ratio_relative,
        ));
    }
    Ok(())
}

impl<T> FastFixedIn<T>
where
    T: Sample,
{
    /// Create a new FastFixedIn.
    ///
    /// Parameters are:
    /// - `resample_ratio`: Starting ratio between output and input sample rates, must be > 0.
    /// - `max_resample_ratio_relative`: Maximum ratio that can be set with [Resampler::set_resample_ratio] relative to `resample_ratio`, must be >= 1.0. The minimum relative ratio is the reciprocal of the maximum. For example, with `max_resample_ratio_relative` of 10.0, the ratio can be set between `resample_ratio * 10.0` and `resample_ratio / 10.0`.
    /// - `interpolation_type`: Degree of polynomial used for interpolation, see [PolynomialDegree].
    /// - `chunk_size`: Size of input data in frames.
    /// - `nbr_channels`: Number of channels in input/output.
    pub fn new(
        resample_ratio: f64,
        max_resample_ratio_relative: f64,
        interpolation_type: PolynomialDegree,
        chunk_size: usize,
        nbr_channels: usize,
    ) -> Result<Self, ResamplerConstructionError> {
        debug!(
            "Create new FastFixedIn, ratio: {}, chunk_size: {}, channels: {}",
            resample_ratio, chunk_size, nbr_channels,
        );

        validate_ratios(resample_ratio, max_resample_ratio_relative)?;

        let buffer = vec![vec![T::zero(); chunk_size + 2 * POLYNOMIAL_LEN_U]; nbr_channels];

        let channel_mask = vec![true; nbr_channels];

        Ok(FastFixedIn {
            nbr_channels,
            chunk_size,
            last_index: -(POLYNOMIAL_LEN_I / 2) as f64,
            resample_ratio,
            resample_ratio_original: resample_ratio,
            target_ratio: resample_ratio,
            max_relative_ratio: max_resample_ratio_relative,
            buffer,
            interpolation: interpolation_type,
            channel_mask,
        })
    }
}

impl<T> Resampler<T> for FastFixedIn<T>
where
    T: Sample,
{
    fn process_into_buffer<'a>(
        &mut self,
        wave_in: &dyn Indirect<'a, T>,
        wave_out: &mut dyn IndirectMut<'a, T>,
        active_channels_mask: Option<&[bool]>,
    ) -> ResampleResult<(usize, usize)> {
        if let Some(mask) = active_channels_mask {
            self.channel_mask.copy_from_slice(mask);
        } else {
            update_mask_from_buffers(&mut self.channel_mask);
        };

        // Set length to chunksize*ratio plus a safety margin of 10 elements.
        let needed_len = (self.chunk_size as f64
            * (0.5 * self.resample_ratio + 0.5 * self.target_ratio)
            + 10.0) as usize;

        validate_buffers(
            wave_in,
            wave_out,
            &self.channel_mask,
            self.nbr_channels,
            self.chunk_size,
            needed_len,
        )?;

        // Update buffer with new data.
        for buf in self.buffer.iter_mut() {
            buf.copy_within(self.chunk_size..self.chunk_size + 2 * POLYNOMIAL_LEN_U, 0);
        }

        for (chan, active) in self.channel_mask.iter().enumerate() {
            if *active {
                let slice = &mut self.buffer[chan][2 * POLYNOMIAL_LEN_U..2 * POLYNOMIAL_LEN_U + self.chunk_size];
                //self.buffer[chan][2 * POLYNOMIAL_LEN_U..2 * POLYNOMIAL_LEN_U + self.chunk_size]
                //    .copy_from_slice(&wave_in[chan].as_ref()[..self.chunk_size]);
                wave_in.write_from_channel_to_slice(chan, 0, slice);
            }
        }

        let mut t_ratio = 1.0 / self.resample_ratio;
        let t_ratio_end = 1.0 / self.target_ratio;
        let approximate_nbr_frames =
            self.chunk_size as f64 * (0.5 * self.resample_ratio + 0.5 * self.target_ratio);
        let t_ratio_increment = (t_ratio_end - t_ratio) / approximate_nbr_frames;
        let end_idx =
            self.chunk_size as isize - (POLYNOMIAL_LEN_I + 1) - t_ratio_end.ceil() as isize;

        //println!(
        //    "start ratio {}, end_ratio {}, frames {}, t_increment {}",
        //    t_ratio,
        //    t_ratio_end,
        //    approximate_nbr_frames,
        //    t_ratio_increment
        //);

        let mut idx = self.last_index;

        let mut n = 0;

        match self.interpolation {
            PolynomialDegree::Septic => {
                while idx < end_idx as f64 {
                    t_ratio += t_ratio_increment;
                    idx += t_ratio;
                    let idx_floor = idx.floor();
                    let start_idx = idx_floor as isize - 3;
                    let frac = idx - idx_floor;
                    let frac_offset = T::coerce(frac);
                    for (chan, active) in self.channel_mask.iter().enumerate() {
                        if *active {
                            unsafe {
                                let buf = self.buffer.get_unchecked(chan).get_unchecked(
                                    (start_idx + 2 * POLYNOMIAL_LEN_I) as usize
                                        ..(start_idx + 2 * POLYNOMIAL_LEN_I + 8) as usize,
                                );
                                //*wave_out
                                //    .get_unchecked_mut(chan)
                                //    .as_mut()
                                //    .get_unchecked_mut(n) = interp_septic(frac_offset, buf);
                                let value = interp_septic(frac_offset, buf);
                                wave_out.write_unchecked(chan, n, &value);
                            }
                        }
                    }
                    n += 1;
                }
            }
            PolynomialDegree::Quintic => {
                while idx < end_idx as f64 {
                    t_ratio += t_ratio_increment;
                    idx += t_ratio;
                    let idx_floor = idx.floor();
                    let start_idx = idx_floor as isize - 2;
                    let frac = idx - idx_floor;
                    let frac_offset = T::coerce(frac);
                    for (chan, active) in self.channel_mask.iter().enumerate() {
                        if *active {
                            unsafe {
                                let buf = self.buffer.get_unchecked(chan).get_unchecked(
                                    (start_idx + 2 * POLYNOMIAL_LEN_I) as usize
                                        ..(start_idx + 2 * POLYNOMIAL_LEN_I + 6) as usize,
                                );
                                //*wave_out
                                //    .get_unchecked_mut(chan)
                                //    .as_mut()
                                //    .get_unchecked_mut(n) = interp_quintic(frac_offset, buf);
                                let value = interp_quintic(frac_offset, buf);
                                wave_out.write_unchecked(chan, n, &value);
                            }
                        }
                    }
                    n += 1;
                }
            }
            PolynomialDegree::Cubic => {
                while idx < end_idx as f64 {
                    t_ratio += t_ratio_increment;
                    idx += t_ratio;
                    let idx_floor = idx.floor();
                    let start_idx = idx_floor as isize - 1;
                    let frac = idx - idx_floor;
                    let frac_offset = T::coerce(frac);
                    for (chan, active) in self.channel_mask.iter().enumerate() {
                        if *active {
                            unsafe {
                                let buf = self.buffer.get_unchecked(chan).get_unchecked(
                                    (start_idx + 2 * POLYNOMIAL_LEN_I) as usize
                                        ..(start_idx + 2 * POLYNOMIAL_LEN_I + 4) as usize,
                                );
                                //*wave_out
                                //    .get_unchecked_mut(chan)
                                //    .as_mut()
                                //    .get_unchecked_mut(n) = interp_cubic(frac_offset, buf);
                                let value = interp_cubic(frac_offset, buf);
                                wave_out.write_unchecked(chan, n, &value);
                            }
                        }
                    }
                    n += 1;
                }
            }
            PolynomialDegree::Linear => {
                while idx < end_idx as f64 {
                    t_ratio += t_ratio_increment;
                    idx += t_ratio;
                    let idx_floor = idx.floor();
                    let start_idx = idx_floor as isize;
                    let frac = idx - idx_floor;
                    let frac_offset = T::coerce(frac);
                    for (chan, active) in self.channel_mask.iter().enumerate() {
                        if *active {
                            unsafe {
                                let buf = self.buffer.get_unchecked(chan).get_unchecked(
                                    (start_idx + 2 * POLYNOMIAL_LEN_I) as usize
                                        ..(start_idx + 2 * POLYNOMIAL_LEN_I + 2) as usize,
                                );
                                //*wave_out
                                //    .get_unchecked_mut(chan)
                                //    .as_mut()
                                //    .get_unchecked_mut(n) = interp_lin(frac_offset, buf);
                                let value = interp_lin(frac_offset, buf);
                                wave_out.write_unchecked(chan, n, &value);
                            }
                        }
                    }
                    n += 1;
                }
            }
            PolynomialDegree::Nearest => {
                while idx < end_idx as f64 {
                    t_ratio += t_ratio_increment;
                    idx += t_ratio;
                    let start_idx = idx.floor() as isize;
                    for (chan, active) in self.channel_mask.iter().enumerate() {
                        if *active {
                            unsafe {
                                let point = self
                                    .buffer
                                    .get_unchecked(chan)
                                    .get_unchecked((start_idx + 2 * POLYNOMIAL_LEN_I) as usize);
                                //*wave_out
                                //    .get_unchecked_mut(chan)
                                //    .as_mut()
                                //    .get_unchecked_mut(n) = *point;
                                wave_out.write_unchecked(chan, n, point);
                            }
                        }
                    }
                    n += 1;
                }
            }
        }

        // Store last index for next iteration.
        self.last_index = idx - self.chunk_size as f64;
        self.resample_ratio = self.target_ratio;
        trace!(
            "Resampling channels {:?}, {} frames in, {} frames out",
            active_channels_mask,
            self.chunk_size,
            n,
        );
        Ok((self.chunk_size, n))
    }

    fn output_frames_max(&self) -> usize {
        // Set length to chunksize*ratio plus a safety margin of 10 elements.
        (self.chunk_size as f64 * self.resample_ratio_original * self.max_relative_ratio + 10.0)
            as usize
    }

    fn output_frames_next(&self) -> usize {
        (self.chunk_size as f64 * (0.5 * self.resample_ratio + 0.5 * self.target_ratio) + 10.0)
            as usize
    }

    fn output_delay(&self) -> usize {
        (POLYNOMIAL_LEN_U as f64 * self.resample_ratio / 2.0) as usize
    }

    fn nbr_channels(&self) -> usize {
        self.nbr_channels
    }

    fn input_frames_max(&self) -> usize {
        self.chunk_size
    }

    fn input_frames_next(&self) -> usize {
        self.chunk_size
    }

    fn set_resample_ratio(&mut self, new_ratio: f64, ramp: bool) -> ResampleResult<()> {
        trace!("Change resample ratio to {}", new_ratio);
        if (new_ratio / self.resample_ratio_original >= 1.0 / self.max_relative_ratio)
            && (new_ratio / self.resample_ratio_original <= self.max_relative_ratio)
        {
            if !ramp {
                self.resample_ratio = new_ratio;
            }
            self.target_ratio = new_ratio;
            Ok(())
        } else {
            Err(ResampleError::RatioOutOfBounds {
                provided: new_ratio,
                original: self.resample_ratio_original,
                max_relative_ratio: self.max_relative_ratio,
            })
        }
    }

    fn set_resample_ratio_relative(&mut self, rel_ratio: f64, ramp: bool) -> ResampleResult<()> {
        let new_ratio = self.resample_ratio_original * rel_ratio;
        self.set_resample_ratio(new_ratio, ramp)
    }

    fn reset(&mut self) {
        self.buffer
            .iter_mut()
            .for_each(|ch| ch.iter_mut().for_each(|s| *s = T::zero()));
        self.channel_mask.iter_mut().for_each(|val| *val = true);
        self.last_index = -(POLYNOMIAL_LEN_I / 2) as f64;
        self.resample_ratio = self.resample_ratio_original;
        self.target_ratio = self.resample_ratio_original;
    }
}
 /*
impl<T> FastFixedOut<T>
where
    T: Sample,
{
    /// Create a new FastFixedOut.
    ///
    /// Parameters are:
    /// - `resample_ratio`: Starting ratio between output and input sample rates, must be > 0.
    /// - `max_resample_ratio_relative`: Maximum ratio that can be set with [Resampler::set_resample_ratio] relative to `resample_ratio`, must be >= 1.0. The minimum relative ratio is the reciprocal of the maximum. For example, with `max_resample_ratio_relative` of 10.0, the ratio can be set between `resample_ratio * 10.0` and `resample_ratio / 10.0`.
    /// - `interpolation_type`: Degree of polynomial used for interpolation, see [PolynomialDegree].
    /// - `chunk_size`: Size of output data in frames.
    /// - `nbr_channels`: Number of channels in input/output.
    pub fn new(
        resample_ratio: f64,
        max_resample_ratio_relative: f64,
        interpolation_type: PolynomialDegree,
        chunk_size: usize,
        nbr_channels: usize,
    ) -> Result<Self, ResamplerConstructionError> {
        debug!(
            "Create new FastFixedOut, ratio: {}, chunk_size: {}, channels: {}",
            resample_ratio, chunk_size, nbr_channels,
        );
        validate_ratios(resample_ratio, max_resample_ratio_relative)?;

        let needed_input_size =
            (chunk_size as f64 / resample_ratio).ceil() as usize + 2 + POLYNOMIAL_LEN_U / 2;
        let buffer_channel_length = ((max_resample_ratio_relative + 1.0) * needed_input_size as f64)
            as usize
            + 2 * POLYNOMIAL_LEN_U;
        let buffer = vec![vec![T::zero(); buffer_channel_length]; nbr_channels];
        let channel_mask = vec![true; nbr_channels];

        Ok(FastFixedOut {
            nbr_channels,
            chunk_size,
            needed_input_size,
            last_index: -(POLYNOMIAL_LEN_I / 2) as f64,
            current_buffer_fill: needed_input_size,
            resample_ratio,
            resample_ratio_original: resample_ratio,
            target_ratio: resample_ratio,
            max_relative_ratio: max_resample_ratio_relative,
            buffer,
            interpolation: interpolation_type,
            channel_mask,
        })
    }
}

impl<T> Resampler<T> for FastFixedOut<T>
where
    T: Sample,
{
    fn process_into_buffer<'a>(
        &mut self,
        wave_in: &dyn Indirect<'a, T>,
        wave_out: &mut dyn IndirectMut<'a, T>,
        active_channels_mask: Option<&[bool]>,
    ) -> ResampleResult<(usize, usize)> {
        if let Some(mask) = active_channels_mask {
            self.channel_mask.copy_from_slice(mask);
        } else {
            update_mask_from_buffers(&mut self.channel_mask);
        };

        //validate_buffers(
        //    wave_in,
        //    wave_out,
        //    &self.channel_mask,
        //    self.nbr_channels,
        //    self.needed_input_size,
        //    self.chunk_size,
        //)?;
        for buf in self.buffer.iter_mut() {
            buf.copy_within(
                self.current_buffer_fill..self.current_buffer_fill + 2 * POLYNOMIAL_LEN_U,
                0,
            );
        }
        self.current_buffer_fill = self.needed_input_size;

        for (chan, wave_in) in wave_in
            .iter()
            .enumerate()
            .filter(|(chan, _)| self.channel_mask[*chan])
        {
            debug_assert!(self.chunk_size <= wave_out[chan].as_mut().len());
            self.buffer[chan][2 * POLYNOMIAL_LEN_U..2 * POLYNOMIAL_LEN_U + self.needed_input_size]
                .copy_from_slice(&wave_in.as_ref()[..self.needed_input_size]);
        }

        let mut idx = self.last_index;
        let mut t_ratio = 1.0 / self.resample_ratio;
        let t_ratio_end = 1.0 / self.target_ratio;
        let t_ratio_increment = (t_ratio_end - t_ratio) / self.chunk_size as f64;

        match self.interpolation {
            PolynomialDegree::Septic => {
                for n in 0..self.chunk_size {
                    t_ratio += t_ratio_increment;
                    idx += t_ratio;
                    let idx_floor = idx.floor();
                    let start_idx = idx_floor as isize - 3;
                    let frac = idx - idx_floor;
                    let frac_offset = T::coerce(frac);
                    for (chan, active) in self.channel_mask.iter().enumerate() {
                        if *active {
                            unsafe {
                                let buf = self.buffer.get_unchecked(chan).get_unchecked(
                                    (start_idx + 2 * POLYNOMIAL_LEN_I) as usize
                                        ..(start_idx + 2 * POLYNOMIAL_LEN_I + 8) as usize,
                                );
                                *wave_out
                                    .get_unchecked_mut(chan)
                                    .as_mut()
                                    .get_unchecked_mut(n) = interp_septic(frac_offset, buf);
                            }
                        }
                    }
                }
            }
            PolynomialDegree::Quintic => {
                for n in 0..self.chunk_size {
                    t_ratio += t_ratio_increment;
                    idx += t_ratio;
                    let idx_floor = idx.floor();
                    let start_idx = idx_floor as isize - 2;
                    let frac = idx - idx_floor;
                    let frac_offset = T::coerce(frac);
                    for (chan, active) in self.channel_mask.iter().enumerate() {
                        if *active {
                            unsafe {
                                let buf = self.buffer.get_unchecked(chan).get_unchecked(
                                    (start_idx + 2 * POLYNOMIAL_LEN_I) as usize
                                        ..(start_idx + 2 * POLYNOMIAL_LEN_I + 6) as usize,
                                );
                                *wave_out
                                    .get_unchecked_mut(chan)
                                    .as_mut()
                                    .get_unchecked_mut(n) = interp_quintic(frac_offset, buf);
                            }
                        }
                    }
                }
            }
            PolynomialDegree::Cubic => {
                for n in 0..self.chunk_size {
                    t_ratio += t_ratio_increment;
                    idx += t_ratio;
                    let idx_floor = idx.floor();
                    let start_idx = idx_floor as isize - 1;
                    let frac = idx - idx_floor;
                    let frac_offset = T::coerce(frac);
                    for (chan, active) in self.channel_mask.iter().enumerate() {
                        if *active {
                            unsafe {
                                let buf = self.buffer.get_unchecked(chan).get_unchecked(
                                    (start_idx + 2 * POLYNOMIAL_LEN_I) as usize
                                        ..(start_idx + 2 * POLYNOMIAL_LEN_I + 4) as usize,
                                );
                                *wave_out
                                    .get_unchecked_mut(chan)
                                    .as_mut()
                                    .get_unchecked_mut(n) = interp_cubic(frac_offset, buf);
                            }
                        }
                    }
                }
            }
            PolynomialDegree::Linear => {
                for n in 0..self.chunk_size {
                    t_ratio += t_ratio_increment;
                    idx += t_ratio;
                    let idx_floor = idx.floor();
                    let start_idx = idx_floor as isize;
                    let frac = idx - idx_floor;
                    let frac_offset = T::coerce(frac);
                    for (chan, active) in self.channel_mask.iter().enumerate() {
                        if *active {
                            unsafe {
                                let buf = self.buffer.get_unchecked(chan).get_unchecked(
                                    (start_idx + 2 * POLYNOMIAL_LEN_I) as usize
                                        ..(start_idx + 2 * POLYNOMIAL_LEN_I + 2) as usize,
                                );
                                *wave_out
                                    .get_unchecked_mut(chan)
                                    .as_mut()
                                    .get_unchecked_mut(n) = interp_lin(frac_offset, buf);
                            }
                        }
                    }
                }
            }
            PolynomialDegree::Nearest => {
                for n in 0..self.chunk_size {
                    t_ratio += t_ratio_increment;
                    idx += t_ratio;
                    let start_idx = idx.floor() as isize;
                    for (chan, active) in self.channel_mask.iter().enumerate() {
                        if *active {
                            unsafe {
                                let point = self
                                    .buffer
                                    .get_unchecked(chan)
                                    .get_unchecked((start_idx + 2 * POLYNOMIAL_LEN_I) as usize);
                                *wave_out
                                    .get_unchecked_mut(chan)
                                    .as_mut()
                                    .get_unchecked_mut(n) = *point;
                            }
                        }
                    }
                }
            }
        }

        // Store last index for next iteration.
        let input_frames_used = self.needed_input_size;
        self.last_index = idx - self.current_buffer_fill as f64;
        self.resample_ratio = self.target_ratio;
        self.needed_input_size = (self.last_index as f32
            + self.chunk_size as f32 / self.resample_ratio as f32
            + POLYNOMIAL_LEN_U as f32)
            .ceil() as usize
            + 2;
        trace!(
            "Resampling channels {:?}, {} frames in, {} frames out. Next needed length: {} frames, last index {}",
            active_channels_mask,
            self.current_buffer_fill,
            self.chunk_size,
            self.needed_input_size,
            self.last_index
        );
        Ok((input_frames_used, self.chunk_size))
    }

    fn input_frames_max(&self) -> usize {
        (self.chunk_size as f64 * self.resample_ratio_original * self.max_relative_ratio).ceil()
            as usize
            + 2
            + POLYNOMIAL_LEN_U / 2
    }

    fn input_frames_next(&self) -> usize {
        self.needed_input_size
    }

    fn nbr_channels(&self) -> usize {
        self.nbr_channels
    }

    fn output_frames_max(&self) -> usize {
        self.chunk_size
    }

    fn output_frames_next(&self) -> usize {
        self.chunk_size
    }

    fn output_delay(&self) -> usize {
        (POLYNOMIAL_LEN_U as f64 * self.resample_ratio / 2.0) as usize
    }

    fn set_resample_ratio(&mut self, new_ratio: f64, ramp: bool) -> ResampleResult<()> {
        trace!("Change resample ratio to {}", new_ratio);
        if (new_ratio / self.resample_ratio_original >= 1.0 / self.max_relative_ratio)
            && (new_ratio / self.resample_ratio_original <= self.max_relative_ratio)
        {
            if !ramp {
                self.resample_ratio = new_ratio;
            }
            self.target_ratio = new_ratio;
            self.needed_input_size = (self.last_index as f32
                + self.chunk_size as f32
                    / (0.5 * self.resample_ratio as f32 + 0.5 * self.target_ratio as f32))
                .ceil() as usize
                + POLYNOMIAL_LEN_U
                + 2;
            Ok(())
        } else {
            Err(ResampleError::RatioOutOfBounds {
                provided: new_ratio,
                original: self.resample_ratio_original,
                max_relative_ratio: self.max_relative_ratio,
            })
        }
    }

    fn set_resample_ratio_relative(&mut self, rel_ratio: f64, ramp: bool) -> ResampleResult<()> {
        let new_ratio = self.resample_ratio_original * rel_ratio;
        self.set_resample_ratio(new_ratio, ramp)
    }

    fn reset(&mut self) {
        self.buffer
            .iter_mut()
            .for_each(|ch| ch.iter_mut().for_each(|s| *s = T::zero()));
        self.needed_input_size = (self.chunk_size as f64 / self.resample_ratio_original).ceil()
            as usize
            + 2
            + POLYNOMIAL_LEN_U / 2;
        self.current_buffer_fill = self.needed_input_size;
        self.last_index = -(POLYNOMIAL_LEN_I / 2) as f64;
        self.channel_mask.iter_mut().for_each(|val| *val = true);
        self.resample_ratio = self.resample_ratio_original;
        self.target_ratio = self.resample_ratio_original;
    }
}
*/
#[cfg(test)]
mod tests {
    use crate::check_output;
    use crate::PolynomialDegree;
    use crate::Resampler;
    //use crate::{FastFixedIn, FastFixedOut};
    use crate::FastFixedIn;
    //use rand::Rng;
    //use audioadapter::traits::{Indirect, IndirectMut};
    use audioadapter::direct::SequentialSliceOfVecs;

    #[test]
    fn make_resampler_fi() {
        let mut resampler =
            FastFixedIn::<f64>::new(1.2, 1.0, PolynomialDegree::Cubic, 1024, 2).unwrap();
        let waves = vec![vec![0.0f64; 1024]; 2];
        let max_frames_out = resampler.output_frames_max();
        let nbr_frames_in_next = resampler.input_frames_next();

        let mut waves_out = vec![vec![0.0f64; max_frames_out]; 2];
        let input = SequentialSliceOfVecs::new(&waves, 2, nbr_frames_in_next).unwrap();
        let mut output = SequentialSliceOfVecs::new_mut(&mut waves_out, 2, max_frames_out).unwrap();

        let (input_frames, output_frames) = resampler.process_into_buffer(&input, &mut output, None).unwrap();
        assert!(
            output_frames > 1150 && output_frames < 1229,
            "expected {} - {} output frames, got {}",
            1150,
            1229,
            output_frames
        );
        assert_eq!(
            input_frames, nbr_frames_in_next,
            "expected {} input frames, got {}",
            nbr_frames_in_next, input_frames
        );
        let (input_frames, output_frames) = resampler.process_into_buffer(&input, &mut output, None).unwrap();
        assert!(
            output_frames > 1226 && output_frames < 1232,
            "expected {} - {} output frames, got {}",
            1226,
            1232,
            output_frames
        );
        assert_eq!(
            input_frames, nbr_frames_in_next,
            "expected {} input frames, got {}",
            nbr_frames_in_next, input_frames
        );
    }
/*
    #[test]
    fn reset_resampler_fi() {
        let mut resampler =
            FastFixedIn::<f64>::new(1.2, 1.0, PolynomialDegree::Cubic, 1024, 2).unwrap();

        let mut rng = rand::thread_rng();
        let mut waves = vec![vec![0.0f64; 1024]; 2];
        waves
            .iter_mut()
            .for_each(|ch| ch.iter_mut().for_each(|s| *s = rng.gen()));
        let out1 = resampler.process(&waves, None).unwrap();
        resampler.reset();
        let out2 = resampler.process(&waves, None).unwrap();
        assert_eq!(
            out1, out2,
            "Resampler gives different output when new and after a reset."
        );
    }

    #[test]
    fn make_resampler_fi_32() {
        let mut resampler =
            FastFixedIn::<f32>::new(1.2, 1.0, PolynomialDegree::Cubic, 1024, 2).unwrap();
        let waves = vec![vec![0.0f32; 1024]; 2];
        let out = resampler.process(&waves, None).unwrap();
        assert_eq!(out.len(), 2, "Expected {} channels, got {}", 2, out.len());
        assert!(
            out[0].len() > 1150 && out[0].len() < 1229,
            "expected {} - {} samples, got {}",
            1150,
            1229,
            out[0].len()
        );
        let out2 = resampler.process(&waves, None).unwrap();
        assert_eq!(out2.len(), 2, "Expected {} channels, got {}", 2, out2.len());
        assert!(
            out2[0].len() > 1226 && out2[0].len() < 1232,
            "expected {} - {} samples, got {}",
            1226,
            1232,
            out2[0].len()
        );
    }

    #[test]
    fn make_resampler_fi_skipped() {
        let mut resampler =
            FastFixedIn::<f64>::new(1.2, 1.0, PolynomialDegree::Cubic, 1024, 2).unwrap();
        let waves = vec![vec![0.0f64; 1024], Vec::new()];
        let mask = vec![true, false];
        let out = resampler.process(&waves, Some(&mask)).unwrap();
        assert_eq!(out.len(), 2);
        assert!(out[0].len() > 1150 && out[0].len() < 1250);
        assert!(out[1].is_empty());
        let waves = vec![Vec::new(), vec![0.0f64; 1024]];
        let mask = vec![false, true];
        let out = resampler.process(&waves, Some(&mask)).unwrap();
        assert_eq!(out.len(), 2);
        assert!(out[1].len() > 1150 && out[0].len() < 1250);
        assert!(out[0].is_empty());
    }

    #[test]
    fn make_resampler_fi_downsample() {
        // Replicate settings from reported issue.
        let mut resampler = FastFixedIn::<f64>::new(
            16000 as f64 / 96000 as f64,
            1.0,
            PolynomialDegree::Cubic,
            1024,
            2,
        )
        .unwrap();
        let waves = vec![vec![0.0f64; 1024]; 2];
        let out = resampler.process(&waves, None).unwrap();
        assert_eq!(out.len(), 2, "Expected {} channels, got {}", 2, out.len());
        assert!(
            out[0].len() > 140 && out[0].len() < 200,
            "expected {} - {} samples, got {}",
            140,
            200,
            out[0].len()
        );
        let out2 = resampler.process(&waves, None).unwrap();
        assert_eq!(out2.len(), 2, "Expected {} channels, got {}", 2, out2.len());
        assert!(
            out2[0].len() > 167 && out2[0].len() < 173,
            "expected {} - {} samples, got {}",
            167,
            173,
            out2[0].len()
        );
    }

    #[test]
    fn make_resampler_fi_upsample() {
        // Replicate settings from reported issue.
        let mut resampler = FastFixedIn::<f64>::new(
            192000 as f64 / 44100 as f64,
            1.0,
            PolynomialDegree::Cubic,
            1024,
            2,
        )
        .unwrap();
        let waves = vec![vec![0.0f64; 1024]; 2];
        let out = resampler.process(&waves, None).unwrap();
        assert_eq!(out.len(), 2, "Expected {} channels, got {}", 2, out.len());
        assert!(
            out[0].len() > 3800 && out[0].len() < 4458,
            "expected {} - {} samples, got {}",
            3800,
            4458,
            out[0].len()
        );
        let out2 = resampler.process(&waves, None).unwrap();
        assert_eq!(out2.len(), 2, "Expected {} channels, got {}", 2, out2.len());
        assert!(
            out2[0].len() > 4455 && out2[0].len() < 4461,
            "expected {} - {} samples, got {}",
            4455,
            4461,
            out2[0].len()
        );
    }
*/
/*
    #[test]
    fn make_resampler_fo() {
        let mut resampler =
            FastFixedOut::<f64>::new(1.2, 1.0, PolynomialDegree::Cubic, 1024, 2).unwrap();
        let frames = resampler.input_frames_next();
        println!("{}", frames);
        assert!(frames > 800 && frames < 900);
        let waves = vec![vec![0.0f64; frames]; 2];
        let out = resampler.process(&waves, None).unwrap();
        assert_eq!(out.len(), 2);
        assert_eq!(out[0].len(), 1024);
    }

    #[test]
    fn reset_resampler_fo() {
        let mut resampler =
            FastFixedOut::<f64>::new(1.2, 1.0, PolynomialDegree::Cubic, 1024, 2).unwrap();
        let frames = resampler.input_frames_next();

        let mut rng = rand::thread_rng();
        let mut waves = vec![vec![0.0f64; frames]; 2];
        waves
            .iter_mut()
            .for_each(|ch| ch.iter_mut().for_each(|s| *s = rng.gen()));
        let out1 = resampler.process(&waves, None).unwrap();
        resampler.reset();
        assert_eq!(
            frames,
            resampler.input_frames_next(),
            "Resampler requires different number of frames when new and after a reset."
        );
        let out2 = resampler.process(&waves, None).unwrap();
        assert_eq!(
            out1, out2,
            "Resampler gives different output when new and after a reset."
        );
    }

    #[test]
    fn make_resampler_fo_32() {
        let mut resampler =
            FastFixedOut::<f32>::new(1.2, 1.0, PolynomialDegree::Cubic, 1024, 2).unwrap();
        let frames = resampler.input_frames_next();
        println!("{}", frames);
        assert!(frames > 800 && frames < 900);
        let waves = vec![vec![0.0f32; frames]; 2];
        let out = resampler.process(&waves, None).unwrap();
        assert_eq!(out.len(), 2);
        assert_eq!(out[0].len(), 1024);
    }

    #[test]
    fn make_resampler_fo_skipped() {
        let mut resampler =
            FastFixedOut::<f64>::new(1.2, 1.0, PolynomialDegree::Cubic, 1024, 2).unwrap();
        let frames = resampler.input_frames_next();
        println!("{}", frames);
        assert!(frames > 800 && frames < 900);
        let mut waves = vec![vec![0.0f64; frames], Vec::new()];
        let mask = vec![true, false];
        waves[0][100] = 3.0;
        let out = resampler.process(&waves, Some(&mask)).unwrap();
        assert_eq!(out.len(), 2);
        assert_eq!(out[0].len(), 1024);
        assert!(out[1].is_empty());
        println!("{:?}", out[0]);
        let summed = out[0].iter().sum::<f64>();
        println!("sum: {}", summed);
        assert!(summed < 4.0);
        assert!(summed > 2.0);

        let frames = resampler.input_frames_next();
        let mut waves = vec![Vec::new(), vec![0.0f64; frames]];
        let mask = vec![false, true];
        waves[1][10] = 3.0;
        let out = resampler.process(&waves, Some(&mask)).unwrap();
        assert_eq!(out.len(), 2);
        assert_eq!(out[1].len(), 1024);
        assert!(out[0].is_empty());
        let summed = out[1].iter().sum::<f64>();
        assert!(summed < 4.0);
        assert!(summed > 2.0);
    }

    #[test]
    fn make_resampler_fo_downsample() {
        let mut resampler =
            FastFixedOut::<f64>::new(0.125, 1.0, PolynomialDegree::Cubic, 1024, 2).unwrap();
        let frames = resampler.input_frames_next();
        println!("{}", frames);
        assert!(
            frames > 8192 && frames < 9000,
            "expected {}..{} samples, got {}",
            8192,
            9000,
            frames
        );
        let waves = vec![vec![0.0f64; frames]; 2];
        let out = resampler.process(&waves, None).unwrap();
        assert_eq!(out.len(), 2, "Expected {} channels, got {}", 2, out.len());
        assert_eq!(
            out[0].len(),
            1024,
            "Expected {} frames, got {}",
            1024,
            out[0].len()
        );
        let frames2 = resampler.input_frames_next();
        assert!(
            frames2 > 8189 && frames2 < 8195,
            "expected {}..{} samples, got {}",
            8189,
            8195,
            frames2
        );
        let waves2 = vec![vec![0.0f64; frames2]; 2];
        let out2 = resampler.process(&waves2, None).unwrap();
        assert_eq!(
            out2[0].len(),
            1024,
            "Expected {} frames, got {}",
            1024,
            out2[0].len()
        );
    }

    #[test]
    fn make_resampler_fo_upsample() {
        let mut resampler =
            FastFixedOut::<f64>::new(8.0, 1.0, PolynomialDegree::Cubic, 1024, 2).unwrap();
        let frames = resampler.input_frames_next();
        println!("{}", frames);
        assert!(
            frames > 128 && frames < 300,
            "expected {}..{} samples, got {}",
            140,
            200,
            frames
        );
        let waves = vec![vec![0.0f64; frames]; 2];
        let out = resampler.process(&waves, None).unwrap();
        assert_eq!(out.len(), 2, "Expected {} channels, got {}", 2, out.len());
        assert_eq!(
            out[0].len(),
            1024,
            "Expected {} frames, got {}",
            1024,
            out[0].len()
        );
        let frames2 = resampler.input_frames_next();
        assert!(
            frames2 > 125 && frames2 < 131,
            "expected {}..{} samples, got {}",
            125,
            131,
            frames2
        );
        let waves2 = vec![vec![0.0f64; frames2]; 2];
        let out2 = resampler.process(&waves2, None).unwrap();
        assert_eq!(
            out2[0].len(),
            1024,
            "Expected {} frames, got {}",
            1024,
            out2[0].len()
        );
    }

    #[test]
    fn check_fo_output() {
        let mut resampler =
            FastFixedOut::<f64>::new(8.0, 1.0, PolynomialDegree::Cubic, 1024, 2).unwrap();
        check_output!(check_fo_output, resampler);
    }
    */
    #[test]
    fn check_fi_output() {
        let mut resampler =
            FastFixedIn::<f64>::new(8.0, 1.0, PolynomialDegree::Cubic, 1024, 2).unwrap();
        check_output!(check_fo_output, resampler);
    }

}<|MERGE_RESOLUTION|>--- conflicted
+++ resolved
@@ -1,4 +1,4 @@
-use audioadapter::traits::{Indirect, IndirectMut};
+use audioadapter::{Indirect, IndirectMut};
 
 use crate::error::{ResampleError, ResampleResult, ResamplerConstructionError};
 use crate::{update_mask_from_buffers, validate_buffers, Resampler, Sample};
@@ -54,13 +54,8 @@
     interpolation: PolynomialDegree,
     channel_mask: Vec<bool>,
 }
-
-<<<<<<< HEAD
-/*
-/// An asynchronous resampler that return a fixed number of audio frames.
-=======
+/* 
 /// An asynchronous resampler that returns a fixed number of audio frames.
->>>>>>> 97ca02ba
 /// The number of input frames required is given by the
 /// [input_frames_next](Resampler::input_frames_next) function.
 ///
@@ -333,7 +328,7 @@
                                 //    .as_mut()
                                 //    .get_unchecked_mut(n) = interp_septic(frac_offset, buf);
                                 let value = interp_septic(frac_offset, buf);
-                                wave_out.write_unchecked(chan, n, &value);
+                                wave_out.write_sample_unchecked(chan, n, &value);
                             }
                         }
                     }
@@ -360,7 +355,7 @@
                                 //    .as_mut()
                                 //    .get_unchecked_mut(n) = interp_quintic(frac_offset, buf);
                                 let value = interp_quintic(frac_offset, buf);
-                                wave_out.write_unchecked(chan, n, &value);
+                                wave_out.write_sample_unchecked(chan, n, &value);
                             }
                         }
                     }
@@ -387,7 +382,7 @@
                                 //    .as_mut()
                                 //    .get_unchecked_mut(n) = interp_cubic(frac_offset, buf);
                                 let value = interp_cubic(frac_offset, buf);
-                                wave_out.write_unchecked(chan, n, &value);
+                                wave_out.write_sample_unchecked(chan, n, &value);
                             }
                         }
                     }
@@ -414,7 +409,7 @@
                                 //    .as_mut()
                                 //    .get_unchecked_mut(n) = interp_lin(frac_offset, buf);
                                 let value = interp_lin(frac_offset, buf);
-                                wave_out.write_unchecked(chan, n, &value);
+                                wave_out.write_sample_unchecked(chan, n, &value);
                             }
                         }
                     }
@@ -437,7 +432,7 @@
                                 //    .get_unchecked_mut(chan)
                                 //    .as_mut()
                                 //    .get_unchecked_mut(n) = *point;
-                                wave_out.write_unchecked(chan, n, point);
+                                wave_out.write_sample_unchecked(chan, n, point);
                             }
                         }
                     }
